--- conflicted
+++ resolved
@@ -43,26 +43,17 @@
    "metadata": {},
    "outputs": [],
    "source": [
-<<<<<<< HEAD
-    "file = 'input_files/pancreatic_vundavilli_2020_fig3.txt'"
-=======
     "file = 'input_files/pancreatic_vundavilli_2020_fig3.txt' # Source from PMID: 30281473 DOI: 10.1109/TCBB.2018.2872573\n",
     "\n",
     "equations = BMatrix.get_equations(file)\n",
     "gene_dict = BMatrix.get_gene_dict(equations)\n",
     "upstream_genes = BMatrix.get_upstream_genes(equations)"
->>>>>>> c8cbbea6
-   ]
-  },
-  {
-   "cell_type": "code",
-<<<<<<< HEAD
-   "execution_count": 3,
-   "id": "b3c573fa-2807-424e-9a4d-b3bd873ea53b",
-=======
+   ]
+  },
+  {
+   "cell_type": "code",
    "execution_count": 6,
    "id": "21952092-1e84-4d19-bf50-fc08baba5ac4",
->>>>>>> c8cbbea6
    "metadata": {},
    "outputs": [],
    "source": [
@@ -72,13 +63,8 @@
   },
   {
    "cell_type": "code",
-<<<<<<< HEAD
    "execution_count": 4,
    "id": "148935b1-0303-4d92-a0c7-8eb1812eab2c",
-=======
-   "execution_count": 8,
-   "id": "7902036b-0ccf-488d-8f57-87d44907e9b4",
->>>>>>> c8cbbea6
    "metadata": {},
    "outputs": [
     {
@@ -102,13 +88,8 @@
   },
   {
    "cell_type": "code",
-<<<<<<< HEAD
    "execution_count": 5,
    "id": "916b3c5c-114b-4fd8-b2ec-b65dcccb7215",
-=======
-   "execution_count": 18,
-   "id": "b4646772-1a94-41e0-a452-f37dd1002334",
->>>>>>> c8cbbea6
    "metadata": {},
    "outputs": [
     {
@@ -123,22 +104,13 @@
     }
    ],
    "source": [
-<<<<<<< HEAD
     "y.shape"
-=======
-    "ngenes = len(equations)\n"
->>>>>>> c8cbbea6
-   ]
-  },
-  {
-   "cell_type": "code",
-<<<<<<< HEAD
+   ]
+  },
+  {
+   "cell_type": "code",
    "execution_count": 6,
    "id": "8df36561-a0a6-4625-9ab3-2559e5648b2f",
-=======
-   "execution_count": 17,
-   "id": "a3852318-77e3-457a-b0a8-df436db234fe",
->>>>>>> c8cbbea6
    "metadata": {},
    "outputs": [
     {
@@ -188,7 +160,6 @@
   },
   {
    "cell_type": "code",
-<<<<<<< HEAD
    "execution_count": 7,
    "id": "5a4f79ed-c70c-47d6-a982-9d3b9502d898",
    "metadata": {},
@@ -244,10 +215,6 @@
    "cell_type": "code",
    "execution_count": 11,
    "id": "11f0c6ed-f500-40a9-90df-3a578fe5a38b",
-=======
-   "execution_count": 13,
-   "id": "148935b1-0303-4d92-a0c7-8eb1812eab2c",
->>>>>>> c8cbbea6
    "metadata": {},
    "outputs": [
     {
@@ -285,7 +252,6 @@
      "name": "stdout",
      "output_type": "stream",
      "text": [
-<<<<<<< HEAD
       "0 EGFR\n",
       "1 EFGR\n",
       "2 IGFR1A_B\n",
@@ -312,10 +278,6 @@
       "23 mTOR\n",
       "24 RPS6KB1\n",
       "25 BAD\n"
-=======
-      "CPU times: user 8.09 s, sys: 40.1 ms, total: 8.13 s\n",
-      "Wall time: 8.19 s\n"
->>>>>>> c8cbbea6
      ]
     }
    ],
@@ -349,7 +311,6 @@
     "            all_results.append(output)\n",
     "            network.undoKnockouts()"
    ]
-<<<<<<< HEAD
   },
   {
    "cell_type": "code",
@@ -448,8 +409,6 @@
    "metadata": {},
    "outputs": [],
    "source": []
-=======
->>>>>>> c8cbbea6
   }
  ],
  "metadata": {
